--- conflicted
+++ resolved
@@ -285,39 +285,6 @@
 }
 
 fn run_interpreter() -> Result<(), Box<dyn std::error::Error>> {
-<<<<<<< HEAD
-    // check if new shell version is available
-
-    // operation not supported on this platform
-    // let shell_path = env::current_exe()?.display();
-    let shell_path = "/usr/bin/shell";
-
-    if Path::new(&shell_path).exists() {
-        // calculate hash of shell binary stored in browser filesystem
-        let current_hash = {
-            let mut file = File::open(shell_path)?;
-            let mut hasher = Sha1::new();
-            io::copy(&mut file, &mut hasher)?;
-            let hash = hasher.finalize();
-            format!("{:x}", hash)
-        };
-
-        // calculate hash of shell available on server
-        let server_hash = {
-            syscall("spawn", &["/usr/bin/wget", "resources/shell.version", "/tmp/shell.version"])?;
-            fs::read_to_string("/tmp/shell.version")?
-        };
-
-        if current_hash != server_hash {
-            syscall("spawn", &["/usr/bin/wget", "resources/shell.wasm", shell_path])?;
-            println!("Reload page for a new version of shell!");
-        }
-
-        fs::remove_file("/tmp/shell.version")?;
-    }
-
-=======
->>>>>>> 27da05d4
     if env::var("PWD").is_err() {
         env::set_var("PWD", "/");
     }
